use crate as pallet_template;
use frame_support::parameter_types;
use frame_system as system;
use sp_core::H256;
use sp_runtime::{
	testing::Header,
	traits::{BlakeTwo256, IdentityLookup},
};

type UncheckedExtrinsic = frame_system::mocking::MockUncheckedExtrinsic<Test>;
type Block = frame_system::mocking::MockBlock<Test>;

// Configure a mock runtime to test the pallet.
frame_support::construct_runtime!(
	pub enum Test where
		Block = Block,
		NodeBlock = Block,
		UncheckedExtrinsic = UncheckedExtrinsic,
	{
		System: frame_system::{Pallet, Call, Config, Storage, Event<T>},
		TemplateModule: pallet_template::{Pallet, Call, Storage, Event<T>},
	}
);

parameter_types! {
	pub const BlockHashCount: u64 = 250;
	pub const SS58Prefix: u8 = 42;
}

impl system::Config for Test {
<<<<<<< HEAD
	type BaseCallFilter = frame_support::traits::AllowAll;
=======
	type BaseCallFilter = frame_support::traits::Everything;
>>>>>>> 865c0c01
	type BlockWeights = ();
	type BlockLength = ();
	type DbWeight = ();
	type Origin = Origin;
	type Call = Call;
	type Index = u64;
	type BlockNumber = u64;
	type Hash = H256;
	type Hashing = BlakeTwo256;
	type AccountId = u64;
	type Lookup = IdentityLookup<Self::AccountId>;
	type Header = Header;
	type Event = Event;
	type BlockHashCount = BlockHashCount;
	type Version = ();
	type PalletInfo = PalletInfo;
	type AccountData = ();
	type OnNewAccount = ();
	type OnKilledAccount = ();
	type SystemWeightInfo = ();
	type SS58Prefix = SS58Prefix;
	type OnSetCode = ();
}

impl pallet_template::Config for Test {
	type Event = Event;
}

// Build genesis storage according to the mock runtime.
pub fn new_test_ext() -> sp_io::TestExternalities {
	system::GenesisConfig::default().build_storage::<Test>().unwrap().into()
}<|MERGE_RESOLUTION|>--- conflicted
+++ resolved
@@ -28,11 +28,7 @@
 }
 
 impl system::Config for Test {
-<<<<<<< HEAD
-	type BaseCallFilter = frame_support::traits::AllowAll;
-=======
 	type BaseCallFilter = frame_support::traits::Everything;
->>>>>>> 865c0c01
 	type BlockWeights = ();
 	type BlockLength = ();
 	type DbWeight = ();
